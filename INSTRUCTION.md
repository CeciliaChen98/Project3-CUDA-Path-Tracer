# Project 3 CUDA Path Tracer - Instructions

This is due **Tuesday October 1st** at 11:59pm.

This project involves a significant bit of running time to generate high-quality images, so be sure to take that into account. You will receive an additional 2 days (due Thursday, October 3rd) for "README and Scene" only updates. However, the standard project requirements for READMEs still apply for the October 1st deadline. You may use these two extra days to improve your images, charts, performance analysis, etc.

If you plan to use late days on this project (which we recommend), they can be applied to the code deadline (which will also push back the README deadline), or they can be applied to just the README deadline. For example, you can use one late day to push the code deadline to October 2nd and the README deadline to October 4th, and then use another late day to push the README deadline further to October 5th, for a total of two late days used.

[Link to "Pathtracing Primer" slides](https://docs.google.com/presentation/d/1pQU_qkxx9Pq9h2Y20tLvE7v7AwaA_6byvszXi9Y-K7A/edit?usp=drive_link)

**Summary:**

In this project, you'll implement a CUDA-based path tracer capable of rendering globally-illuminated images very quickly.  Since in this class we are concerned with working in GPU programming, performance, and the generation of actual beautiful images (and not with mundane programming tasks like I/O), this project includes base code for loading a scene description file, described below, and various other things that generally make up a framework for previewing and saving images.

The core renderer is left for you to implement. Finally, note that, while this base code is meant to serve as a strong starting point for a CUDA path tracer, you are not required to use it if you don't want to. You may change any part of the base code as you please, or even start from scratch. **This is YOUR project.**

**Recommendations:**

* Every image you save should automatically get a different filename. Don't delete all of them! For the benefit of your README, keep a bunch of them around so you can pick a few to document your progress at the end. Outtakes are highly appreciated!
* Remember to save your debug images - these will make for a great README.
* Also remember to save and share your bloopers. Every image has a story to tell and we want to hear about it.

## Contents

* `src/` C++/CUDA source files.
* `scenes/` Example scene description JSON files.
* `img/` Renders of example scene description files. (These probably won't match precisely with yours.)
* `external/` Includes and static libraries for 3rd party libraries.

## Running the code

The main function requires a scene description file. Call the program with one as an argument: `cis565_path_tracer scenes/sphere.json`. (In Visual Studio, `../scenes/sphere.json`.)

If you are using Visual Studio, you can set this in the `Debugging > Command Arguments` section in the `Project Properties`. Make sure you get the path right - read the console for errors.

### Controls

* Esc to save an image and exit.
* S to save an image. Watch the console for the output filename.
* Space to re-center the camera at the original scene lookAt point.
* Left mouse button to rotate the camera.
* Right mouse button on the vertical axis to zoom in/out.
* Middle mouse button to move the LOOKAT point in the scene's X/Z plane.

## Requirements

In this project, you are given code for:

* Loading and reading the scene description format.
* Sphere and box intersection functions.
* Support for saving images.
* Working CUDA-GL interop for previewing your render while it's running.
* A skeleton renderer with:
  * Naive ray-scene intersection.
  * A "fake" shading kernel that colors rays based on the material and intersection properties but does NOT compute a new ray based on the BSDF.

**Ask in Ed Discussion for clarifications.**

### Part 1 - Core Features

You will need to implement the following features:

* A shading kernel with BSDF evaluation for:
<<<<<<< HEAD
  * Ideal diffuse surfaces (using provided cosine-weighted scatter function, see below.) [PBRTv4 9.2](https://pbr-book.org/4ed/Reflection_Models/Diffuse_Reflection)
=======
  * Ideal Diffuse surfaces (using provided cosine-weighted scatter function, see below.) [PBRTv4 9.2].
>>>>>>> 6126b5fc
  * Perfectly specular-reflective (mirrored) surfaces (e.g. using `glm::reflect`).
  * See notes on diffuse/specular in `scatterRay` and on imperfect specular below.
* Path continuation/termination using Stream Compaction from Project 2.
* After you have a [basic pathtracer up and running](img/REFERENCE_cornell.5000samp.png),
  implement a means of making rays/pathSegments/intersections contiguous in memory by material type. This should be easily toggleable.
  * Consider the problems with coloring every path segment in a buffer and performing BSDF evaluation using one big shading kernel: different materials/BSDF evaluations within the kernel will take different amounts of time to complete.
  * Sort the rays/path segments so that rays/paths interacting with the same material are contiguous in memory before shading. How does this impact performance? Why?
* Lastly, implement stochastic sampled antialiasing. See the "Stochastic Sampling" section in Paul Bourke's [notes](https://paulbourke.net/miscellaneous/raytracing/).

### Part 2 - Make Your Pathtracer Unique!

The following features are a non-exhaustive list of features you can choose from based on your own interests and motivation. Each feature has an associated score (represented in emoji numbers, eg. :five:).

**You are required to implement additional features of your choosing from the list below totalling up to minimum 10 score points.**

An example set of optional features is:

* Mesh Loading - :four: points
* Refraction - :two: points
* Depth of field - :two: points
* Final rays post processing - :three: points

This list is not comprehensive. If you have a particular idea you would like to implement (e.g. acceleration structures, etc.), please post on Ed.

**Extra credit**: implement more features on top of the above required ones, with point value up to +25/100 at the grader's discretion (based on difficulty and coolness), generally.

#### Visual Improvements

<<<<<<< HEAD
* :two: Refraction (e.g. glass/water) [PBRTv4 9.3](https://pbr-book.org/4ed/Reflection_Models/Specular_Reflection_and_Transmission) with Frensel effects using [Schlick's approximation](https://en.wikipedia.org/wiki/Schlick's_approximation) or more accurate methods [PBRTv4 9.5](https://pbr-book.org/4ed/Reflection_Models/Dielectric_BSDF.html). You can use `glm::refract` for Snell's law.
  * Recommended but not required: non-perfect specular surfaces (see "Imperfect Specular Lighting" below).
* :two: Physically-based depth-of-field (by jittering rays within an aperture). [PBRTv4 5.2.3](https://pbr-book.org/4ed/Cameras_and_Film/Projective_Camera_Models#TheThinLensModelandDepthofField)
* :four: Procedural Shapes & Textures.
  * You must generate a minimum of two different complex shapes procedurally. (Not primitives)
  * You must be able to shade object with a minimum of two different textures
* :five: (:six: if combined with Arbitrary Mesh Loading) Texture mapping [PBRTv4 10.4](https://pbr-book.org/4ed/Textures_and_Materials/Image_Texture) and bump mapping [PBRTv3 9.3](https://www.pbr-book.org/3ed-2018/Materials/Bump_Mapping.html).
  * Implement file-loaded textures AND a basic procedural texture
  * Provide a performance comparison between the two
* :two: Direct lighting by taking a final ray directly to a random point on an emissive object acting as a light source). Or more advanced [PBRTv4 13.4](https://pbr-book.org/4ed/Light_Transport_I_Surface_Reflection/A_Better_Path_Tracer).
* :four: Subsurface scattering [PBRTv3 5.6.2](https://www.pbr-book.org/3ed-2018/Color_and_Radiometry/Surface_Reflection#TheBSSRDF), [11.4](https://www.pbr-book.org/3ed-2018/Volume_Scattering/The_BSSRDF.html).
=======
* :two: Refraction (e.g. glass/water) [PBRTv4 9.3] with Frensel effects using [Schlick's approximation](https://en.wikipedia.org/wiki/Schlick's_approximation) or more accurate methods [PBRTv4 9.5]. You can use `glm::refract` for Snell's law.
  * Recommended but not required: non-perfect specular surfaces. (See below.)
* :two: Physically-based depth-of-field (by jittering rays within an aperture). [PBRTv4 5.2.3]
* :two: Stochastic Sampled Antialiasing. See Paul Bourke's [notes](http://paulbourke.net/miscellaneous/aliasing/). Keep in mind how this influences the first-bounce cache in part 1.
* :four: Procedural Shapes & Textures.
  * You must generate a minimum of two different complex shapes procedurally. (Not primitives)
  * You must be able to shade object with a minimum of two different textures
* :five: (:six: if combined with Arbitrary Mesh Loading) Texture mapping [PBRTv4 10.4] and Bump mapping [PBRTv3 9.3].
  * Implement file-loaded textures AND a basic procedural texture
  * Provide a performance comparison between the two
* :two: Direct lighting by taking a final ray directly to a random point on an emissive object acting as a light source). Or more advanced [PBRTv4 13.4].
* :four: Subsurface scattering [PBRTv3 5.6.2, 11.4].
>>>>>>> 6126b5fc
* :three: [Better random number sequences for Monte Carlo ray tracing](https://cseweb.ucsd.edu/classes/sp17/cse168-a/CSE168_07_Random.pdf)
* :three: Some method of defining object motion, and motion blur by averaging samples at different times in the animation.
* :three: Use final rays to apply post-processing shaders. Please post your ideas on Piazza before starting.

#### Mesh Improvements

* Arbitrary mesh loading and rendering (e.g. glTF 2.0 (preferred) or `obj` files) with toggleable bounding volume intersection culling
  * :four: glTF
  * :two: OBJ
  * For other formats, please check on the class forum
  * You can find models online or export them from your favorite 3D modeling application. With approval, you may use a third-party loading code to bring the data into C++.
    * [tinygltf](https://github.com/syoyo/tinygltf/) is highly recommended for glTF.
    * [tinyObj](https://github.com/syoyo/tinyobjloader) is highly recommended for OBJ.
    * [obj2gltf](https://github.com/CesiumGS/obj2gltf) can be used to convert OBJ to glTF files. You can find similar projects for FBX and other formats.
  * You can use the triangle intersection function `glm::intersectRayTriangle`.
  * Bounding volume intersection culling: reduce the number of rays that have to be checked against the entire mesh by first checking rays against a volume that completely bounds the mesh. For full credit, provide performance analysis with and without this optimization.
  > Note: This goes great with the Hierarcical Spatial Data Structures.

#### Performance Improvements

* :one: Implement Russian roulette path termination, which terminates unimportant paths early without introducing bias. Make sure to include a performance evaluation with and without it enabled, especially for closed scenes. [PBRTv3 13.7](https://pbr-book.org/3ed-2018/Monte_Carlo_Integration/Russian_Roulette_and_Splitting)
* :two: Work-efficient stream compaction using shared memory across multiple blocks. (See [*GPU Gems 3*, Chapter 39](https://developer.nvidia.com/gpugems/gpugems3/part-vi-gpu-computing/chapter-39-parallel-prefix-sum-scan-cuda).)
  * Note that you will NOT receieve extra credit for this if you implemented shared memory stream compaction as extra credit for Project 2.
* :six: Hierarchical spatial data structures - for better ray/scene intersection testing
  * BVH or Octree recommended - this feature is more about traversal on the GPU than perfect tree structure
  * CPU-side data structure construction is sufficient - GPU-side construction was a [final project.](https://github.com/jeremynewlin/Accel)
  * Make sure this is toggleable for performance comparisons
  * If implemented in conjunction with Arbitrary mesh loading (required for this year), this qualifies as the toggleable bounding volume intersection culling.
  * See below for more resources
* :six: [Wavefront pathtracing](https://research.nvidia.com/publication/megakernels-considered-harmful-wavefront-path-tracing-gpus):
Group rays by material without a sorting pass. A sane implementation will require considerable refactoring, since every supported material suddenly needs its own kernel.
* :three: [*Open Image AI Denoiser or an alternative approve image denoiser*](https://github.com/OpenImageDenoise/oidn) Open Image Denoiser is an image denoiser which works by applying a filter on Monte-Carlo-based pathtracer output. The denoiser runs on the CPU and takes in path tracer output from 1spp to beyond. In order to get full credit for this, you must pass in at least one extra buffer along with the [raw "beauty" buffer](https://github.com/OpenImageDenoise/oidn#open-image-denoise-overview). **Ex:** Beauty + Normals.
  * Part of this extra credit is figuring out where the filter should be called, and how you should manage the data for the filter step.
  * It is important to note that integrating this is not as simple as it may seem at first glance. Library integration, buffer creation, device compatibility, and more are all real problems which will appear, and it may be hard to debug them. Please only try this if you have finished the Part 2 early and would like extra points. While this is difficult, the result would be a significantly faster resolution of the path traced image.
* :five: Re-startable Path tracing: Save some application state (iteration number, samples so far, acceleration structure) so you can start and stop rendering instead of leaving your computer running for hours at end (which will happen in this project)
* :five: Switch the project from using CUDA-OpenGL Interop to using CUDA-Vulkan interop (this is a really great one for those of you interested in doing Vulkan). Talk to TAs if you are planning to pursue this.

#### Optimization

**For those of you that are not as interested in the topic of rendering**, we encourage you to focus on optimizing the basic path tracer using GPU programming techniques and more advanced CUDA features.
In addition to the core features, we do recommend at least implementing an OBJ mesh loader before focusing on optimization so that you can load in heavy geometries to start seeing performance hit.
Please refer to the course materials (especially the CUDA Performance lecture) and the [CUDA's Best Practice Guide](https://docs.nvidia.com/cuda/pdf/CUDA_C_Best_Practices_Guide.pdf) on how to optimize CUDA performance.
Some examples include:
* Use shared memory to improve memory bandwidth
* Use intrinsinc functions to improve instruction throughput
* Use CUDA streams and/or graph for concurrent kernel executions

For each specific optimization technique, please post on Ed Discussion so we can determine the appropriate points to award.

## Analysis

For each extra feature, you must provide the following analysis:

* Overview write-up of the feature along with before/after images.
* Performance impact of the feature.
* If you did something to accelerate the feature, what did you do and why?
* Compare your GPU version of the feature to a HYPOTHETICAL CPU version (you don't have to implement it!). Does it benefit or suffer from being implemented on the GPU?
* How might this feature be optimized beyond your current implementation?

## Base Code Tour

You'll be working in the following files. Look for important parts of the code:

* Search for `CHECKITOUT`.
* You'll have to implement parts labeled with `TODO`. (But don't let these constrain you - you have free rein!)

* `src/pathtrace.h`/`cu`: path tracing kernels, device functions, and calling code
  * `pathtraceInit` initializes the path tracer state - it should copy scene data (e.g. geometry, materials) from `Scene`.
  * `pathtraceFree` frees memory allocated by `pathtraceInit`
  * `pathtrace` performs one iteration of the rendering - it handles kernel launches, memory copies, transferring some data, etc.
    * See comments for a low-level path tracing recap.
* `src/intersections.h`/`cu`: ray intersection functions
  * `boxIntersectionTest` and `sphereIntersectionTest`, which take in a ray and a geometry object and return various properties of the intersection.
* `src/interactions.h`/`cu`: ray scattering functions
  * `calculateRandomDirectionInHemisphere`: a cosine-weighted random direction in a hemisphere. Needed for implementing diffuse surfaces.
  * `scatterRay`: this function should perform all ray scattering, and will call `calculateRandomDirectionInHemisphere`. See comments for details.
* `src/main.cpp`: you don't need to do anything here, but you can change the program to save `.hdr` image files, if you want (for postprocessing).
* `stream_compaction`: A dummy folder into which you should place your Stream Compaction implementation from Project 2. It should be sufficient to copy the files from [here](https://github.com/CIS5650-Fall-2024/Project2-Stream-Compaction/tree/main/stream_compaction)

### Generating random numbers

```cpp
thrust::default_random_engine rng(hash(index));
thrust::uniform_real_distribution<float> u01(0, 1);
float result = u01(rng);
```

There is a convenience function for generating a random engine using a
combination of index, iteration, and depth as the seed:

```cpp
thrust::default_random_engine rng = makeSeededRandomEngine(iter, index, path.remainingBounces);
```

### Imperfect specular lighting

In path tracing, like diffuse materials, specular materials are simulated using a probability distribution instead computing the strength of a ray bounce based on angles.

Equations 7, 8, and 9 of [*GPU Gems 3*, Chapter 20](https://developer.nvidia.com/gpugems/gpugems3/part-iii-rendering/chapter-20-gpu-based-importance-sampling) give the formulas for generating a random specular ray. (Note that there is a typographical error: χ in the text = ξ in the formulas.)

Also see the notes in `scatterRay` for probability splits between diffuse/specular/other material types.

See also: [PBRTv3 8.2.2](https://www.pbr-book.org/3ed-2018/Reflection_Models/Specular_Reflection_and_Transmission#SpecularReflection).

### Hierarchical spatial datastructures

One method for avoiding checking a ray against every primitive in the scene or every triangle in a mesh is to bin the primitives in a hierarchical spatial datastructure such as an [octree](https://en.wikipedia.org/wiki/Octree).

Ray-primitive intersection then involves recursively testing the ray against bounding volumes at different levels in the tree until a leaf containing a subset of primitives/triangles is reached, at which point the ray is checked against all the primitives/triangles in the leaf.

* We highly recommend building the datastructure on the CPU and encapsulating the tree buffers into their own struct, with its own dedicated GPU memory management functions.
* We highly recommend working through your tree construction algorithm by hand with a couple cases before writing any actual code.
  * How does the algorithm distribute triangles uniformly distributed in space?
  * What if the model is a perfect axis-aligned cube with 12 triangles in 6 faces? This test can often bring up numerous edge cases!
* Note that traversal on the GPU must be coded iteratively!
* Good execution on the GPU requires tuning the maximum tree depth. Make this configurable from the start.
* If a primitive spans more than one leaf cell in the datastructure, it is sufficient for this project to count the primitive in each leaf cell.

### Handling Long-Running CUDA Threads

By default, your GPU driver will probably kill a CUDA kernel if it runs for more than 5 seconds. There's a way to disable this timeout. Just beware of infinite loops - they may lock up your computer.

> The easiest way to disable TDR for Cuda programming, assuming you have the NVIDIA Nsight tools installed, is to open the Nsight Monitor, click on "Nsight Monitor options", and under "General" set "WDDM TDR enabled" to false. This will change the registry setting for you. Close and reboot. Any change to the TDR registry setting won't take effect until you reboot. [Stack Overflow](http://stackoverflow.com/questions/497685/cuda-apps-time-out-fail-after-several-seconds-how-to-work-around-this)

### Scene File Format

> Note: The Scene File Format and sample scene files are provided as a starting point. You are encouraged to create your own unique scene files, or even modify the scene file format in its entirety. Be sure to document any changes in your readme.

This project uses a JSON-based scene description format to define all components of a scene, such as materials, objects, lights, and camera settings. The scene file is structured as a JSON object with clearly organized sections for different elements, providing a clean and extendable format.
<<<<<<< HEAD

### Materials

Materials are defined under the `"Materials"` section. Each material have a unique name and belongs to a material type such as `"Diffuse"`, `"Specular"`, or `"Emitting"`.

For each type of material, it can have different properties such as:

- `"RGB"`: An array of three float values defining the material’s color.
- `"EMITTANCE"`: A float value for emissive materials, which defines the light emission strength (optional, present only for emitting materials).
- `"ROUGHNESS"`: A float value indicating surface roughness, used for specular materials.

Example:

```
"diffuse_red": {
    "TYPE": "Diffuse",
    "RGB": [0.85, 0.35, 0.35]
}
```

### Camera

=======

### Materials

Materials are defined under the `"Materials"` section. Each material have a unique name and belongs to a material type such as `"Diffuse"`, `"Specular"`, or `"Emitting"`.

For each type of material, it can have different properties such as:

- `"RGB"`: An array of three float values defining the material’s color.
- `"EMITTANCE"`: A float value for emissive materials, which defines the light emission strength (optional, present only for emitting materials).
- `"ROUGHNESS"`: A float value indicating surface roughness, used for specular materials.

Example:

```
"diffuse_red": {
    "TYPE": "Diffuse",
    "RGB": [0.85, 0.35, 0.35]
}
```

### Camera

>>>>>>> 6126b5fc
The camera configuration is defined in the `"Camera"` section. It includes settings for resolution, field of view, iterations for rendering, and camera orientation.

- `"RES"`: An array representing the resolution of the output image in pixels.
- `"FOVY"`: The vertical field of view, in degrees.
- `"ITERATIONS"`: The number of iterations to refine the image during rendering.
- `"DEPTH"`: The maximum path tracing depth.
- `"FILE"`: The filename for the rendered output.
- `"EYE"`: The position of the camera in world coordinates.
- `"LOOKAT"`: The point in space the camera is directed at.
- `"UP"`: The up vector defining the camera's orientation.

Example:

```
"Camera": {
    "RES": [800, 800],
    "FOVY": 45.0,
    "ITERATIONS": 5000,
    "DEPTH": 8,
    "FILE": "cornell",
    "EYE": [0.0, 5.0, 10.5],
    "LOOKAT": [0.0, 5.0, 0.0],
    "UP": [0.0, 1.0, 0.0]
}
```

### Objects

Objects in the scene are defined as an array of entries under the `"Objects"` section. Each object contains:

- `"TYPE"`: The type of object, such as `"cube"` or `"sphere"`.
- `"MATERIAL"`: The material assigned to the object, referencing one of the materials defined earlier.
- `"TRANS"`: An array for the translation (position) of the object.
- `"ROTAT"`: An array for the rotation of the object in degrees.
- `"SCALE"`: An array for the scale of the object.

Example:

```
{
    "TYPE": "cube",
    "MATERIAL": "diffuse_red",
    "TRANS": [-5.0, 5.0, 0.0],
    "ROTAT": [0.0, 0.0, 0.0],
    "SCALE": [0.01, 10.0, 10.0]
}
```

This JSON format is flexible and can be easily extended to accommodate new features, such as additional material properties or object types.

## Third-Party Code Policy

* Use of any third-party code must be approved by asking on our Ed Discussion.
* If it is approved, all students are welcome to use it. Generally, we approve use of third-party code that is not a core part of the project. For example, for the path tracer, we would approve using a third-party library for loading models, but would not approve copying and pasting a CUDA function for doing refraction.
* Third-party code **MUST** be credited in README.md.
* Using third-party code without its approval, including using another student's code, is an academic integrity violation, and will, at minimum, result in you receiving an F for the semester.
* You may use third-party 3D models and scenes in your projects. Be sure to provide the right attribution as requested by the creators.

## README

Please see: [**TIPS FOR WRITING AN AWESOME README**](https://github.com/pjcozzi/Articles/blob/master/CIS565/GitHubRepo/README.md)

* Sell your project.
* Assume the reader has a little knowledge of path tracing - don't go into detail explaining what it is. Focus on your project.
* Don't talk about it like it's an assignment - don't say what is and isn't "extra" or "extra credit." Talk about what you accomplished.
* Use this to document what you've done.
* Your cover image should *NOT* be a Cornell box - show something more interesting!
  * If you are heavily customizing it, seek pre-approval via Ed Discussion.
* *DO NOT* leave the README to the last minute!
  * It is a crucial part of the project, and we will not be able to grade you without a good README.
  * Generating images will take time. Be sure to account for it!

In addition:

* This is a renderer, so include images that you've made!
* Be sure to back your claims for optimization with numbers and comparisons.
* If you reference any other material, please provide a link to it.
* You wil not be graded on how fast your path tracer runs, but getting close to real-time is always nice!
* If you have a fast GPU renderer, it is very good to show case this with a video to show interactivity. If you do so, please include a link!

### Analysis

* Stream compaction helps most after a few bounces. Print and plot the effects of stream compaction within a single iteration (i.e. the number of unterminated rays after each bounce) and evaluate the benefits you get from stream compaction.
* Compare scenes which are open (like the given cornell box) and closed (i.e. no light can escape the scene). Again, compare the performance effects of stream compaction! Remember, stream compaction only affects rays which terminate, so what might you expect?
* For optimizations that target specific kernels, we recommend using stacked bar graphs to convey total execution time and improvements in individual kernels. For example:

  ![Clearly the Macchiato is optimal.](img/stacked_bar_graph.png)

  Timings from NSight should be very useful for generating these kinds of charts.

## Submit

If you have modified any of the `CMakeLists.txt` files at all (aside from the list of `SOURCE_FILES`), mentions it explicity.

Beware of any build issues discussed on the Piazza.

Open a GitHub pull request so that we can see that you have finished.

The title should be "Project 3: YOUR NAME".

The template of the comment section of your pull request is attached below, you can do some copy and paste:

* [Repo Link](https://link-to-your-repo)
* (Briefly) Mentions features that you've completed. Especially those bells and whistles you want to highlight
  * Feature 0
  * Feature 1
  * ...
* Feedback on the project itself, if any.

## References

* [PBRTv3] [Physically Based Rendering: From Theory to Implementation (pbr-book.org)](https://www.pbr-book.org/3ed-2018/contents)
* [PBRTv4] [Physically Based Rendering: From Theory to Implementation (pbr-book.org)](https://pbr-book.org/4ed/contents)
<<<<<<< HEAD
* Antialiasing and Raytracing. Chris Cooksey and Paul Bourke, https://paulbourke.net/miscellaneous/raytracing/
=======
* Antialiasing and Raytracing. Chris Cooksey and Paul Bourke, http://paulbourke.net/miscellaneous/aliasing/
>>>>>>> 6126b5fc
* [Sampling notes](http://graphics.ucsd.edu/courses/cse168_s14/) from Steve Rotenberg and Matteo Mannino, University of California, San Diego, CSE168: Rendering Algorithms
* Path Tracer Readme Samples (non-exhaustive list):
  * https://github.com/byumjin/Project3-CUDA-Path-Tracer
  * https://github.com/lukedan/Project3-CUDA-Path-Tracer
  * https://github.com/botforge/CUDA-Path-Tracer
  * https://github.com/taylornelms15/Project3-CUDA-Path-Tracer
  * https://github.com/emily-vo/cuda-pathtrace
  * https://github.com/ascn/toki
  * https://github.com/gracelgilbert/Project3-CUDA-Path-Tracer
  * https://github.com/vasumahesh1/Project3-CUDA-Path-Tracer<|MERGE_RESOLUTION|>--- conflicted
+++ resolved
@@ -61,14 +61,7 @@
 You will need to implement the following features:
 
 * A shading kernel with BSDF evaluation for:
-<<<<<<< HEAD
   * Ideal diffuse surfaces (using provided cosine-weighted scatter function, see below.) [PBRTv4 9.2](https://pbr-book.org/4ed/Reflection_Models/Diffuse_Reflection)
-=======
-  * Ideal Diffuse surfaces (using provided cosine-weighted scatter function, see below.) [PBRTv4 9.2].
->>>>>>> 6126b5fc
-  * Perfectly specular-reflective (mirrored) surfaces (e.g. using `glm::reflect`).
-  * See notes on diffuse/specular in `scatterRay` and on imperfect specular below.
-* Path continuation/termination using Stream Compaction from Project 2.
 * After you have a [basic pathtracer up and running](img/REFERENCE_cornell.5000samp.png),
   implement a means of making rays/pathSegments/intersections contiguous in memory by material type. This should be easily toggleable.
   * Consider the problems with coloring every path segment in a buffer and performing BSDF evaluation using one big shading kernel: different materials/BSDF evaluations within the kernel will take different amounts of time to complete.
@@ -94,7 +87,6 @@
 
 #### Visual Improvements
 
-<<<<<<< HEAD
 * :two: Refraction (e.g. glass/water) [PBRTv4 9.3](https://pbr-book.org/4ed/Reflection_Models/Specular_Reflection_and_Transmission) with Frensel effects using [Schlick's approximation](https://en.wikipedia.org/wiki/Schlick's_approximation) or more accurate methods [PBRTv4 9.5](https://pbr-book.org/4ed/Reflection_Models/Dielectric_BSDF.html). You can use `glm::refract` for Snell's law.
   * Recommended but not required: non-perfect specular surfaces (see "Imperfect Specular Lighting" below).
 * :two: Physically-based depth-of-field (by jittering rays within an aperture). [PBRTv4 5.2.3](https://pbr-book.org/4ed/Cameras_and_Film/Projective_Camera_Models#TheThinLensModelandDepthofField)
@@ -106,20 +98,6 @@
   * Provide a performance comparison between the two
 * :two: Direct lighting by taking a final ray directly to a random point on an emissive object acting as a light source). Or more advanced [PBRTv4 13.4](https://pbr-book.org/4ed/Light_Transport_I_Surface_Reflection/A_Better_Path_Tracer).
 * :four: Subsurface scattering [PBRTv3 5.6.2](https://www.pbr-book.org/3ed-2018/Color_and_Radiometry/Surface_Reflection#TheBSSRDF), [11.4](https://www.pbr-book.org/3ed-2018/Volume_Scattering/The_BSSRDF.html).
-=======
-* :two: Refraction (e.g. glass/water) [PBRTv4 9.3] with Frensel effects using [Schlick's approximation](https://en.wikipedia.org/wiki/Schlick's_approximation) or more accurate methods [PBRTv4 9.5]. You can use `glm::refract` for Snell's law.
-  * Recommended but not required: non-perfect specular surfaces. (See below.)
-* :two: Physically-based depth-of-field (by jittering rays within an aperture). [PBRTv4 5.2.3]
-* :two: Stochastic Sampled Antialiasing. See Paul Bourke's [notes](http://paulbourke.net/miscellaneous/aliasing/). Keep in mind how this influences the first-bounce cache in part 1.
-* :four: Procedural Shapes & Textures.
-  * You must generate a minimum of two different complex shapes procedurally. (Not primitives)
-  * You must be able to shade object with a minimum of two different textures
-* :five: (:six: if combined with Arbitrary Mesh Loading) Texture mapping [PBRTv4 10.4] and Bump mapping [PBRTv3 9.3].
-  * Implement file-loaded textures AND a basic procedural texture
-  * Provide a performance comparison between the two
-* :two: Direct lighting by taking a final ray directly to a random point on an emissive object acting as a light source). Or more advanced [PBRTv4 13.4].
-* :four: Subsurface scattering [PBRTv3 5.6.2, 11.4].
->>>>>>> 6126b5fc
 * :three: [Better random number sequences for Monte Carlo ray tracing](https://cseweb.ucsd.edu/classes/sp17/cse168-a/CSE168_07_Random.pdf)
 * :three: Some method of defining object motion, and motion blur by averaging samples at different times in the animation.
 * :three: Use final rays to apply post-processing shaders. Please post your ideas on Piazza before starting.
@@ -249,7 +227,6 @@
 > Note: The Scene File Format and sample scene files are provided as a starting point. You are encouraged to create your own unique scene files, or even modify the scene file format in its entirety. Be sure to document any changes in your readme.
 
 This project uses a JSON-based scene description format to define all components of a scene, such as materials, objects, lights, and camera settings. The scene file is structured as a JSON object with clearly organized sections for different elements, providing a clean and extendable format.
-<<<<<<< HEAD
 
 ### Materials
 
@@ -272,30 +249,6 @@
 
 ### Camera
 
-=======
-
-### Materials
-
-Materials are defined under the `"Materials"` section. Each material have a unique name and belongs to a material type such as `"Diffuse"`, `"Specular"`, or `"Emitting"`.
-
-For each type of material, it can have different properties such as:
-
-- `"RGB"`: An array of three float values defining the material’s color.
-- `"EMITTANCE"`: A float value for emissive materials, which defines the light emission strength (optional, present only for emitting materials).
-- `"ROUGHNESS"`: A float value indicating surface roughness, used for specular materials.
-
-Example:
-
-```
-"diffuse_red": {
-    "TYPE": "Diffuse",
-    "RGB": [0.85, 0.35, 0.35]
-}
-```
-
-### Camera
-
->>>>>>> 6126b5fc
 The camera configuration is defined in the `"Camera"` section. It includes settings for resolution, field of view, iterations for rendering, and camera orientation.
 
 - `"RES"`: An array representing the resolution of the output image in pixels.
@@ -409,11 +362,7 @@
 
 * [PBRTv3] [Physically Based Rendering: From Theory to Implementation (pbr-book.org)](https://www.pbr-book.org/3ed-2018/contents)
 * [PBRTv4] [Physically Based Rendering: From Theory to Implementation (pbr-book.org)](https://pbr-book.org/4ed/contents)
-<<<<<<< HEAD
 * Antialiasing and Raytracing. Chris Cooksey and Paul Bourke, https://paulbourke.net/miscellaneous/raytracing/
-=======
-* Antialiasing and Raytracing. Chris Cooksey and Paul Bourke, http://paulbourke.net/miscellaneous/aliasing/
->>>>>>> 6126b5fc
 * [Sampling notes](http://graphics.ucsd.edu/courses/cse168_s14/) from Steve Rotenberg and Matteo Mannino, University of California, San Diego, CSE168: Rendering Algorithms
 * Path Tracer Readme Samples (non-exhaustive list):
   * https://github.com/byumjin/Project3-CUDA-Path-Tracer
